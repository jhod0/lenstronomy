--- conflicted
+++ resolved
@@ -7,14 +7,8 @@
     manages imaging data likelihoods
     """
 
-<<<<<<< HEAD
-    def __init__(self, multi_band_list, multi_band_type, kwargs_model, bands_compute=None, likelihood_mask_list=None,
-                 source_marg=False, linear_prior=None, force_minimum_source_surface_brightness=False, flux_min=0,
-                 check_positive_flux=False, kwargs_sparse_solver={}):
-=======
     def __init__(self, multi_band_list, multi_band_type, kwargs_model, bands_compute=None, image_likelihood_mask_list=None,
-                 source_marg=False, linear_prior=None, check_positive_flux=False):
->>>>>>> d43f7dc6
+                 source_marg=False, linear_prior=None, check_positive_flux=False, kwargs_sparse_solver={}):
         """
 
         :param imSim_class: instance of a class that simulates one (or more) images and returns the likelihood, such as
@@ -30,14 +24,9 @@
         :param flux_min: float, minimum flux (surface brightness to obey when force_minimum_source_brightness is enabled
         :param check_positive_flux: bool, option to punish models that do not have all positive linear amplitude parameters
         """
-
-<<<<<<< HEAD
-        self.imSim = class_creator.create_im_sim(multi_band_list, multi_band_type, kwargs_model, bands_compute=bands_compute,
-                                                 likelihood_mask_list=likelihood_mask_list, band_index=0, kwargs_sparse_solver=kwargs_sparse_solver)
-=======
         self.imSim = class_creator.create_im_sim(multi_band_list, multi_band_type, kwargs_model,
-                                                 bands_compute=bands_compute, likelihood_mask_list=image_likelihood_mask_list)
->>>>>>> d43f7dc6
+                                                 bands_compute=bands_compute, likelihood_mask_list=image_likelihood_mask_list,
+                                                 kwargs_sparse_solver=kwargs_sparse_solver)
         self._model_type = self.imSim.type
         self._source_marg = source_marg
         self._linear_prior = linear_prior
@@ -55,38 +44,14 @@
         :param kwargs_extinction: extinction parameter keyword argument list according to LightModel module
         :return: log likelihood of the data given the model
         """
-<<<<<<< HEAD
-        if self._model_type in ['single-band-multi-sparse-model']:
-            logL = self.imSim.likelihood_data_given_model(kwargs_lens, kwargs_source, kwargs_lens_light, kwargs_ps,
-                                                          kwargs_special=kwargs_special)
-        else:
-            logL = self.imSim.likelihood_data_given_model(kwargs_lens, kwargs_source, kwargs_lens_light, kwargs_ps,
-                                                          kwargs_extinction=kwargs_extinction, kwargs_special=kwargs_special,
-                                                          source_marg=self._source_marg, linear_prior=self._linear_prior)
-=======
-
         logL = self.imSim.likelihood_data_given_model(kwargs_lens, kwargs_source, kwargs_lens_light, kwargs_ps,
                                                       kwargs_extinction=kwargs_extinction, kwargs_special=kwargs_special,
                                                       source_marg=self._source_marg, linear_prior=self._linear_prior,
                                                       check_positive_flux=self._check_positive_flux)
->>>>>>> d43f7dc6
-
         if np.isnan(logL) is True:
             return -10 ** 15
         return logL
 
-<<<<<<< HEAD
-    def _check_minimum_source_flux(self, kwargs_lens, kwargs_source):
-        if self._model_type in ['single-band-multi-linear-model']:
-            flux = self.imSim.source_surface_brightness(kwargs_source, kwargs_lens=kwargs_lens, unconvolved=True)
-            if np.min(flux) < self._flux_min:
-                return True
-        else:
-            raise ValueError("check_mimimum source flux not supported for modelling type %s." % self._model_type)
-        return False
-
-=======
->>>>>>> d43f7dc6
     @property
     def num_data(self):
         """
