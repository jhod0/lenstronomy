--- conflicted
+++ resolved
@@ -67,12 +67,8 @@
                  joint_lens_light_with_point_source=[], joint_extinction_with_lens_light=[],
                  joint_lens_with_source_light=[], mass_scaling_list=None, point_source_offset=False,
                  num_point_source_list=None, image_plane_source_list=None, solver_type='NONE', Ddt_sampling=None,
-<<<<<<< HEAD
-                 source_size=False, num_tau0=0, source_grid_offset=False):
-=======
                  source_size=False, num_tau0=0, lens_redshift_sampling_indexes=None,
-                 source_redshift_sampling_indexes=None):
->>>>>>> d43f7dc6
+                 source_redshift_sampling_indexes=None, source_grid_offset=False):
         """
 
         :param kwargs_model:
@@ -202,7 +198,7 @@
 
         # source_grid_offset only defined for pixelated source profiles
         if (len(self._source_light_model_list) != 1 
-            or self._source_light_model_list[0] not in ['STARLETS', 'STARLETS_GEN2']):
+            or self._source_light_model_list[0] not in ['SLIT_STARLETS', 'SLIT_STARLETS_GEN2']):
             self._source_grid_offset = False
         else:
             self._source_grid_offset = source_grid_offset
@@ -241,11 +237,8 @@
                                           kwargs_fixed=kwargs_fixed_special, num_scale_factor=self._num_scale_factor,
                                           kwargs_lower=kwargs_lower_special, kwargs_upper=kwargs_upper_special,
                                           point_source_offset=self._point_source_offset, num_images=self._num_images,
-<<<<<<< HEAD
-                                          source_size=source_size, num_tau0=num_tau0, source_grid_offset=self._source_grid_offset)
-=======
-                                          source_size=source_size, num_tau0=num_tau0, num_z_sampling=num_z_sampling)
->>>>>>> d43f7dc6
+                                          source_size=source_size, num_tau0=num_tau0, num_z_sampling=num_z_sampling,
+                                          source_grid_offset=self._source_grid_offset)
         for lens_source_joint in self._joint_lens_with_source_light:
             i_source = lens_source_joint[0]
             if i_source in self._image_plane_source_list:
